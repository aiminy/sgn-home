--- conflicted
+++ resolved
@@ -24,12 +24,8 @@
 
 our %args;
 
-<<<<<<< HEAD
+
 getopts('i:x:y:e:N:M:p:m:g:', \%args);
-=======
-getopts('i:y:e:N:M:p:m:', \%args);
->>>>>>> 8829369e
-
 
 my $y = $args{y} || 600;
 my $evalue_cutoff = $args{e} || 1e-10;
